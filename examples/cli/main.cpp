#include <chrono>
#include <thread>

#include <fmt/ranges.h>
#include <fmt/std.h>
#include <gflags/gflags.h>
#include <monitor/NetworkInterfaceStatusTracker.hpp>
#include <monitor/NetworkMonitor.hpp>
#include <network/Address.hpp>
#include <network/Interface.hpp>
#include <spdlog/sinks/basic_file_sink.h>
#include <spdlog/spdlog.h>
#include <unistd.h>

DEFINE_bool(nerdstats, false, "Enable stats for nerds");

DEFINE_bool(dumppackets, false, "Enable dumping of rtnl packets");

DEFINE_bool(exit_after_enumeration, false, "Exit after enumeration is done");

DEFINE_bool(include_non_ieee802, false, "Include non IEEE 802.X interfaces in the enumeration");
DEFINE_bool(log_to_file, false, "Enable logging to file");

DEFINE_uint32(family, 0, "Preferred address family <0|4|6>");
DEFINE_validator(family,
                 [](const char* /*flagname*/, const uint32_t value) -> bool
                 { return value == 0 || value == 4 || value == 6; });

DEFINE_string(log_level, "info", "Set log level: trace, debug, info, warn, err, critical, off");

DEFINE_uint32(enum_loop, 1, "Run enumeration loop N times, 0 means infinite");
DEFINE_uint64(loop_delay_us, 100, "Delay between enumeration loops in µs, at least 50");
DEFINE_validator(loop_delay_us, [](const char* /*flagname*/, const uint64_t value) -> bool { return value >= 50; });

// NOLINTNEXTLINE(google-build-*)
using namespace monkas::monitor;
// NOLINTNEXTLINE(google-build-*)
using namespace monkas::network;
// NOLINTNEXTLINE(google-build-*)
using namespace monkas;

/**
 * @brief Runs the rtnetlink network monitor CLI application.
 *
 * Parses command-line flags to configure logging, monitoring options, and IP family preferences, then initializes and
 * runs the network monitor event loop. Registers watchers for interface and address changes, and optionally exits after
 * initial enumeration.
 *
 * @return int Always returns EXIT_SUCCESS upon completion.
 */

auto main(int argc, char* argv[]) -> int
{
    gflags::SetUsageMessage("<flags>\n");
    gflags::ParseCommandLineFlags(&argc, &argv, true);

    std::ranges::transform(FLAGS_log_level, FLAGS_log_level.begin(), ::tolower);
    if (const auto level = spdlog::level::from_str(FLAGS_log_level);
        level == spdlog::level::off && FLAGS_log_level != "off")
    {
        SPDLOG_ERROR("invalid log level '{}', using 'info' instead", FLAGS_log_level);
        spdlog::set_level(spdlog::level::info);
    } else {
        spdlog::set_level(level);
    }

    if (FLAGS_log_to_file) {
        const auto logFileName = fmt::format("/tmp/monka-{}.log", getpid());
<<<<<<< HEAD
        try {
            auto logger = spdlog::basic_logger_mt("monka", logFileName, true);
            logger->flush_on(spdlog::level::critical);
            logger->set_level(spdlog::get_level());
            // Let the user know where to find the log file before switching to file logging
            spdlog::info("Logging to {}", logFileName);
            spdlog::set_default_logger(logger);
        } catch (const spdlog::spdlog_ex& ex) {
            spdlog::error("Log initialization failed: {}, continuing without logging to file", ex.what());
        }
=======
        // Let the user know where to find the log file before switching to file logging
        spdlog::info("Logging to {}", logFileName);
        auto logger = spdlog::basic_logger_mt("monka", logFileName, true);
        logger->flush_on(spdlog::level::critical);
        logger->set_level(spdlog::get_level());
        spdlog::set_default_logger(std::move(logger));
>>>>>>> d0052653
    }

    constexpr auto FLUSH_EVERY = std::chrono::seconds(10);
    spdlog::flush_every(FLUSH_EVERY);
    RuntimeFlags options;
    if (FLAGS_nerdstats) {
        options.set(RuntimeFlag::StatsForNerds);
    }
    if (FLAGS_dumppackets) {
        options.set(RuntimeFlag::DumpPackets);
    }
    if (FLAGS_family == 4) {
        options.set(RuntimeFlag::PreferredFamilyV4);
    }
    constexpr auto V6 = 6U;
    if (FLAGS_family == V6) {
        options.set(RuntimeFlag::PreferredFamilyV6);
    }
    if (FLAGS_include_non_ieee802) {
        options.set(RuntimeFlag::IncludeNonIeee802);
    }

    if (FLAGS_enum_loop > 1 || FLAGS_enum_loop == 0) {
        auto loop = FLAGS_enum_loop;
        if (FLAGS_enum_loop == 0) {
            spdlog::info("Running enumeration loop infinitely with loop delay of {}µs", FLAGS_loop_delay_us);
        } else {
            spdlog::info(
                "Running enumeration loop {} times with loop delay of {}µs", FLAGS_enum_loop, FLAGS_loop_delay_us);
        }
        while (FLAGS_enum_loop == 0 || loop > 1) {
            NetworkMonitor mon(options);
            std::ignore = mon.enumerateInterfaces();
            loop--;
            std::this_thread::sleep_for(std::chrono::microseconds(FLAGS_loop_delay_us));
        }
    }

    NetworkMonitor mon(options);

    const auto intfs = mon.enumerateInterfaces();
    spdlog::info("Found {} interfaces: {}", intfs.size(), fmt::join(intfs, ", "));

    struct Sub final : monitor::Subscriber
    {
        void onInterfaceAdded(const Interface& iface) override { spdlog::info("Interface added: {}", iface); }

        void onInterfaceRemoved(const Interface& iface) override { spdlog::info("Interface removed: {}", iface); }

        void onInterfaceNameChanged(const Interface& iface) override
        {
            spdlog::info("{} changed name to {}", iface, iface.name());
        }

        void onLinkFlagsChanged(const Interface& iface, const LinkFlags& flags) override
        {
            spdlog::info("{} changed link flags to {}", iface, flags);
        }

        void onOperationalStateChanged(const Interface& iface, OperationalState state) override
        {
            spdlog::info("{} changed operational state to {}", iface, state);
        }

        void onNetworkAddressesChanged(const Interface& iface, const Addresses& addresses) override
        {
            spdlog::info("{} changed addresses to {}", iface, fmt::join(addresses, ", "));
        }

        void onGatewayAddressChanged(const Interface& iface, const std::optional<ip::Address>& gateway) override
        {
            spdlog::info("{} changed gateway address to {}",
                         iface,
                         gateway.transform([](const auto& a) { return a.toString(); }).value_or("None"));
        }

        void onMacAddressChanged(const Interface& iface, const ethernet::Address& mac) override
        {
            spdlog::info("{} changed MAC address to {}", iface, mac);
        }

        void onBroadcastAddressChanged(const Interface& iface, const ethernet::Address& broadcast) override
        {
            spdlog::info("{} changed broadcast address to {}", iface, broadcast);
        }
    };

    auto sub = std::make_shared<Sub>();
    mon.subscribe(intfs, sub);
    if (FLAGS_exit_after_enumeration) {
        spdlog::info("Exiting after enumeration is done");
        mon.stop();
    }

    mon.run();
    return EXIT_SUCCESS;
}<|MERGE_RESOLUTION|>--- conflicted
+++ resolved
@@ -66,25 +66,16 @@
 
     if (FLAGS_log_to_file) {
         const auto logFileName = fmt::format("/tmp/monka-{}.log", getpid());
-<<<<<<< HEAD
         try {
             auto logger = spdlog::basic_logger_mt("monka", logFileName, true);
             logger->flush_on(spdlog::level::critical);
             logger->set_level(spdlog::get_level());
             // Let the user know where to find the log file before switching to file logging
             spdlog::info("Logging to {}", logFileName);
-            spdlog::set_default_logger(logger);
+            spdlog::set_default_logger(std::move(logger));
         } catch (const spdlog::spdlog_ex& ex) {
             spdlog::error("Log initialization failed: {}, continuing without logging to file", ex.what());
         }
-=======
-        // Let the user know where to find the log file before switching to file logging
-        spdlog::info("Logging to {}", logFileName);
-        auto logger = spdlog::basic_logger_mt("monka", logFileName, true);
-        logger->flush_on(spdlog::level::critical);
-        logger->set_level(spdlog::get_level());
-        spdlog::set_default_logger(std::move(logger));
->>>>>>> d0052653
     }
 
     constexpr auto FLUSH_EVERY = std::chrono::seconds(10);
