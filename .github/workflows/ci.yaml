name: CI

on:
  push:
    branches: [main]
  pull_request:
    branches: [main]

concurrency:
  group: ${{ github.workflow }}-${{ github.ref }}
  cancel-in-progress: ${{ github.ref != 'refs/heads/main' }}

jobs:
  Lint:
    runs-on: ubuntu-latest
    container:
      image: ghcr.io/hrzlgnm/monkas-github-gcc:v1@sha256:ef6da99b029e4ecd0c26c4a0f66b981def2511d1910374ba73c8e3d2b42be86e
    steps:
      - uses: actions/checkout@11bd71901bbe5b1630ceea73d27597364c9af683 # v4

      - name: Check clang-format
        run: |
          find . -regex '.*\.\(cpp\|hpp\)' -exec clang-format --dry-run --Werror {} +

      - name: Check spelling using typos-action
        if: always()
        uses: crate-ci/typos@b1ae8d918b6e85bd611117d3d9a3be4f903ee5e4 # v1.33.1

  Build-And-Test:
    name: ${{ matrix.toolchain.name }}
    strategy:
      fail-fast: false
      matrix:
        toolchain:
          - {
              runs_on: ubuntu-latest,
              name: Clang libstdc++,
              image: ghcr.io/hrzlgnm/monkas-github-gcc:v1@sha256:109100b767c213e38f1f0e10d8bb39dcb27b01687688f8f390dc36d6e416acaf,
              CC: clang,
              CXX: clang++,
              CFLAGS: -stdlib=libstdc++,
              CMAKE_BUILD_TYPE: Debug,
              CMAKE_FLAGS: -G Ninja,
              sccache: sccache,
            }
          - {
              runs_on: ubuntu-latest,
              name: Clang ASAN+UBSAN libstdc++,
              image: ghcr.io/hrzlgnm/monkas-github-gcc:v1@sha256:109100b767c213e38f1f0e10d8bb39dcb27b01687688f8f390dc36d6e416acaf,
              CC: clang,
              CXX: clang++,
              CFLAGS: "-fsanitize=address,undefined -fsanitize-address-use-after-scope -fno-sanitize-recover=address,undefined -stdlib=libstdc++",
              CMAKE_BUILD_TYPE: Debug,
              ASAN_OPTIONS: strict_string_checks=1:detect_stack_use_after_return=1:check_initialization_order=1:strict_init_order=1,
              CMAKE_FLAGS: -G Ninja,
              sccache: sccache,
            }
          - {
              runs_on: ubuntu-latest,
              name: Clang libstdc++ Release,
              image: ghcr.io/hrzlgnm/monkas-github-gcc:v1@sha256:109100b767c213e38f1f0e10d8bb39dcb27b01687688f8f390dc36d6e416acaf,
              CC: clang,
              CXX: clang++,
              CFLAGS: -stdlib=libstdc++,
              CMAKE_BUILD_TYPE: Release,
              CMAKE_FLAGS: -G Ninja,
              sccache: sccache,
            }
          - {
              runs_on: ubuntu-latest,
              name: GCC,
              image: ghcr.io/hrzlgnm/monkas-github-gcc:v1@sha256:109100b767c213e38f1f0e10d8bb39dcb27b01687688f8f390dc36d6e416acaf,
              CC: gcc,
              CXX: g++,
              CFLAGS: "",
              CMAKE_BUILD_TYPE: Debug,
              CMAKE_FLAGS: -G Ninja,
              sccache: sccache,
            }
          - {
              runs_on: ubuntu-latest,
              name: GCC ASAN+UBSAN,
              image: ghcr.io/hrzlgnm/monkas-github-gcc:v1@sha256:109100b767c213e38f1f0e10d8bb39dcb27b01687688f8f390dc36d6e416acaf,
              CC: gcc,
              CXX: g++,
              CFLAGS: "-fsanitize=address,undefined -fsanitize-address-use-after-scope -fno-sanitize-recover=address,undefined",
              CMAKE_BUILD_TYPE: Debug,
              CMAKE_FLAGS: -G Ninja,
              ASAN_OPTIONS: strict_string_checks=1:detect_stack_use_after_return=1:check_initialization_order=1:strict_init_order=1,
              sccache: sccache,
            }
          - {
              runs_on: ubuntu-latest,
              name: GCC Release,
              image: ghcr.io/hrzlgnm/monkas-github-gcc:v1@sha256:109100b767c213e38f1f0e10d8bb39dcb27b01687688f8f390dc36d6e416acaf,
              CC: gcc,
              CXX: g++,
              CFLAGS: "",
              CMAKE_BUILD_TYPE: Release,
              CMAKE_FLAGS: -G Ninja,
              sccache: sccache,
            }
    runs-on: ${{ matrix.toolchain.runs_on }}
    container: ${{ matrix.toolchain.image }}
    env:
      ASAN_OPTIONS: ${{ matrix.toolchain.ASAN_OPTIONS }}
      CMAKE_BUILD_TYPE: ${{ matrix.toolchain.CMAKE_BUILD_TYPE }}
      CMAKE_C_COMPILER: ${{ matrix.toolchain.CC }}
      CMAKE_C_FLAGS: ${{ matrix.toolchain.CFLAGS }}
      CMAKE_CXX_COMPILER: ${{ matrix.toolchain.CXX }}
      CMAKE_CXX_FLAGS: ${{ matrix.toolchain.CFLAGS }}
      CMAKE_EXE_LINKER_FLAGS: ${{ matrix.toolchain.CFLAGS }}
      CMAKE_EXTRA_FLAGS: ${{ matrix.toolchain.CMAKE_FLAGS }}
      CMAKE_SHARED_LINKER_FLAGS: ${{ matrix.toolchain.CFLAGS }}
      CMAKE_C_COMPILER_LAUNCHER: ${{ matrix.toolchain.sccache }}
      CMAKE_CXX_COMPILER_LAUNCHER: ${{ matrix.toolchain.sccache }}
      SCCACHE_GHA_ENABLED: true

    steps:
      - uses: actions/checkout@11bd71901bbe5b1630ceea73d27597364c9af683 # v4

      - name: Run sccache-action
        if: ${{ matrix.toolchain.sccache }}
        uses: mozilla-actions/sccache-action@7d986dd989559c6ecdb630a3fd2557667be217ad # v0.0.9

      - name: Configure
        run: |
          env | grep '^ASAN_OPTIONS\|^CMAKE' | sort
          cmake -DCMAKE_BUILD_TYPE="${CMAKE_BUILD_TYPE}" ${CMAKE_C_COMPILER+-DCMAKE_C_COMPILER="${CMAKE_C_COMPILER}"} ${CMAKE_CXX_COMPILER+-DCMAKE_CXX_COMPILER="${CMAKE_CXX_COMPILER}"} -DCMAKE_C_FLAGS="${CMAKE_C_FLAGS}" -DCMAKE_CXX_FLAGS="${CMAKE_CXX_FLAGS}" -DCMAKE_EXE_LINKER_FLAGS="${CMAKE_EXE_LINKER_FLAGS}" -DCMAKE_SHARED_LINKER_FLAGS="${CMAKE_SHARED_LINKER_FLAGS}" ${CMAKE_EXTRA_FLAGS} -S . -B ../build
        shell: bash

      - name: Build
        run: cmake --build ../build --config ${{matrix.toolchain.CMAKE_BUILD_TYPE}}

      - name: Test
        working-directory: ../build
        run: ctest --verbose --build-config ${{matrix.toolchain.CMAKE_BUILD_TYPE}}

      - name: CLI example help
        run: |
          ../build/examples/cli/monka --help || true

      - name: CLI example nerdstats/dumppackets
        run: |
<<<<<<< HEAD
          ../build/examples/cli/monka --log-level=trace --nerdstats --dumppackets --exit-after-enumeration
=======
          # todo add automatic exit to cli
          timeout --preserve-status 1 ../build/examples/cli/monka -nerdstats -dumppackets || true
>>>>>>> 44dc1a94
<|MERGE_RESOLUTION|>--- conflicted
+++ resolved
@@ -142,9 +142,4 @@
 
       - name: CLI example nerdstats/dumppackets
         run: |
-<<<<<<< HEAD
-          ../build/examples/cli/monka --log-level=trace --nerdstats --dumppackets --exit-after-enumeration
-=======
-          # todo add automatic exit to cli
-          timeout --preserve-status 1 ../build/examples/cli/monka -nerdstats -dumppackets || true
->>>>>>> 44dc1a94
+          ../build/examples/cli/monka --log-level=trace --nerdstats --dumppackets --exit-after-enumeration