name: "CI"

on:
  pull_request:
  push:
    branches:
      - main
  workflow_dispatch:
  # measure against bitrot
  # also rotates docker images monthly, by pushing new docker images
  # the rotation will happen by renovate
  schedule:
    - cron: "0 0 1 * *"

env:
  BRANCH_NAME: ${{ github.head_ref || github.ref_name }}

concurrency:
  # On main, we want all builds to complete even if merging happens faster to make it easier to discover at which point something broke.
  group: ${{ github.ref == 'refs/heads/main' && format('ci-main-{0}', github.sha) || format('ci-{0}', github.ref) }}
  cancel-in-progress: true

jobs:
  changes:
    name: 🔍 Detect Changes
    runs-on: ubuntu-slim
    outputs:
      branch: ${{ steps.branch.outputs.branch }}
      code: ${{ steps.filter.outputs.code }}
      docker: ${{ steps.filter.outputs.docker }}
      lint: ${{ steps.filter.outputs.lint }}
      tests: ${{ steps.filter.outputs.tests }}
    steps:
      - name: 🔄 Checkout
        uses: actions/checkout@1af3b93b6815bc44a9784bd300feb67ff0d1eeb3 # v6

      - name: 🔍 Check for changes
        uses: dorny/paths-filter@de90cc6fb38fc0963ad72b210f1f284cd68cea36 # v3.0.2
        id: filter
        with:
          filters: |
            docker:
              - '.github/docker/**'
              - '.github/workflows/docker-build.yml'
            code:
              - '.clang-tidy'
              - '.github/workflows/build-and-test.yml'
              - 'examples/**'
              - 'external/**'
              - 'include/**'
              - 'src/**'
            lint:
              - '.clang-format'
              - '.gersemirc'
              - '.github/workflows/lint.yml'
            tests:
              - 'tests/**'

      - name: Output branch name
        id: branch
        run: |
          echo "branch=${{ env.BRANCH_NAME }}" >> $GITHUB_OUTPUT

  typos:
    name: 📝 Check typos
    if: always()
    uses: ./.github/workflows/typos.yml

  lint:
    name: Lint
    needs: changes
    if: needs.changes.outputs.code == 'true' || needs.changes.outputs.lint == 'true'
    uses: ./.github/workflows/lint.yml

  build-and-test:
    name: Build and Test
    permissions:
      pull-requests: write # retain for PR operations
      checks: write # required for action-junit-report annotations
    needs: changes
    if: needs.changes.outputs.code == 'true' || needs.changes.outputs.tests == 'true'
    uses: ./.github/workflows/build-and-test.yml

  docker:
    name: "🐳"
    needs: changes
    if: needs.changes.outputs.docker == 'true'
    permissions:
      contents: read
      packages: write # Needed to push to GHCR

    uses: ./.github/workflows/docker-build.yml
    with:
      branch: ${{ needs.changes.outputs.branch }}

  all-required-green: # This job does nothing and is only used for the branch protection
    name: CI Status
<<<<<<< HEAD
    runs-on: ubuntu-slim
    needs: [typos, lint, build-and-test, docker]
=======
    runs-on: ubuntu-latest
    needs:
      - build-and-test
      - docker
      - lint
      - typos
>>>>>>> 7e4d89e6
    if: always()
    steps:
      - name: Check whether the needed jobs succeeded or failed
        uses: re-actors/alls-green@05ac9388f0aebcb5727afa17fcccfecd6f8ec5fe
        with:
          allowed-skips: >-
            build-and-test,
            docker,
            lint
          jobs: ${{ toJSON(needs) }}<|MERGE_RESOLUTION|>--- conflicted
+++ resolved
@@ -95,17 +95,12 @@
 
   all-required-green: # This job does nothing and is only used for the branch protection
     name: CI Status
-<<<<<<< HEAD
-    runs-on: ubuntu-slim
-    needs: [typos, lint, build-and-test, docker]
-=======
     runs-on: ubuntu-latest
     needs:
       - build-and-test
       - docker
       - lint
       - typos
->>>>>>> 7e4d89e6
     if: always()
     steps:
       - name: Check whether the needed jobs succeeded or failed
